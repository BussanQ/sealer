--- conflicted
+++ resolved
@@ -175,14 +175,14 @@
 	}
 	return svcs, nil
 }
-<<<<<<< HEAD
+
 func (c *Client) GetClusterVersion() (*version.Info, error) {
 	info, err := c.client.Discovery().ServerVersion()
 	if err != nil {
 		return nil, err
 	}
 	return info, nil
-=======
+
 
 func (c *Client) ListKubeSystemPodsStatus() (bool, error) {
 	pods, err := c.client.CoreV1().Pods("kube-system").List(context.TODO(), metav1.ListOptions{})
@@ -203,5 +203,5 @@
 		}
 	}
 	return true, nil
->>>>>>> 3d2e6d17
+
 }